// @flow
/**
 * Draws a totally-rounded circle inside the parent node.
 */
import React, { Component } from 'react';
import styled from 'styled-components';
import { Spring, animated } from 'react-spring';

import { COLORS } from '../../constants';

type Props = {
  size: number,
  colors: Array<string>,
  strokeWidth: number,
  isShown: boolean,
};

const springSettings = {
  tension: 150,
  friction: 22,
  // We want to tweak the 'onRest' timing so that the animation ends a bit
  // earlier. Otherwise, we wind up with a surprisingly long wait while the
  // very end of the stroke disappears, when hiding the stroke.
  restSpeedThreshold: 3,
  restDisplacementThreshold: 10,
};

<<<<<<< HEAD
const springSettings = { stiffness: 150, damping: 22, precision: 5 };

class RoundedOutline extends Component<Props, State> {
  state = {
    width: null,
    height: null,
    pathLength: 0,
    finishedAllMountingSteps: false,
  };

  wrapperNode: ?HTMLElement;
  shapeNode: any; // "SVGPathElement" (which cannot be resolved), we need "getTotalLength()"

=======
class CircularOutline extends Component<Props> {
>>>>>>> ec19d57c
  static defaultProps = {
    colors: [COLORS.purple[500], COLORS.violet[500]],
    strokeWidth: 2,
  };

<<<<<<< HEAD
  componentDidMount() {
    // On first mount, we need to figure out how big the available area is.
    // This will affect how large the outline is.
    if (this.wrapperNode) {
      const { width, height } = this.wrapperNode.getBoundingClientRect();

      this.setState({ width, height });
    }
  }
=======
  renderGradientStop = (
    color: string,
    index: number,
    colors: Array<string>
  ) => {
    // Each stop needs a unique key, and we'll create one from the available
    // data
    const key = `${index}-${color}`;

    // For the offsets, we want to ensure even spacing from 0 to 100.
    // With 2 colors, we want [0, 100]
    // With 3 colors, we want [0, 50, 100]
    //
    // In a 3-color example, we need to divide the current index (0, 1, 2)
    // by 2, and then multiply by 100, to get the values we want:
    //
    // 0 / 2 = 0        * 100 = 0
    // 1 / 2 = 0.5      * 100 = 50              Perfect :D
    // 2 / 2 = 1        * 100 = 100
    //
    // Where did the denominator `2` come from? It's 1 less than the number of
    // colors we're iterating through.
    const denominator = colors.length - 1;

    // The reason for it being 1 less is because we want to be inclusive of
    // both the lower AND upper bounds. Without it, our numbers don't climb
    // high enough:
    //
    // 0 / 3 = 0        * 100 = 0
    // 1 / 3 = 0.333    * 100 = 33.3              Not good :/
    // 2 / 3 = 0.666    * 100 = 66.6
    //
    // Having the denominator be 1 less means that our first value is at 0,
    // our last value is at 100, and the midpoint values are spread evenly
    // between them.

    const offset = (index / denominator) * 100;
    const offsetPercentage = `${offset}%`;

    return (
      <stop
        key={key}
        offset={offsetPercentage}
        style={{
          stopColor: color,
          stopOpacity: 1,
        }}
      />
    );
  };
>>>>>>> ec19d57c

  render() {
    const { size, colors, strokeWidth, isShown } = this.props;

<<<<<<< HEAD
        this.setState({ pathLength });
      } else {
        if (this.wrapperNode) {
          const { width, height } = this.wrapperNode.getBoundingClientRect();

          if (this.state.width !== width || this.state.height !== height) {
            this.setState({ width, height });
          }
        }
      }
    }
=======
    const svgId = `${colors.map(color => color.replace('#', '')).join('-')}`;

    // Yay middle-school maths
    const radius = size / 2;
    const circumference = 2 * Math.PI * radius;
>>>>>>> ec19d57c

    const dashOffset = isShown ? 0 : circumference;

    // CircularOutline features a gradient, which means we need at least 2
    // colors for this to work.
    // If the user only supplied 1 color, we can fake it by having a gradient
    // with the same value in both positions.
    let gradientColors = colors;
    if (gradientColors.length === 1) {
      gradientColors = [colors[0], colors[0]];
    }

    return (
<<<<<<< HEAD
      <Motion
        style={{
          interpolatedDashOffset:
            animateChanges && finishedAllMountingSteps
              ? spring(dashOffset, springSettings)
              : dashOffset,
        }}
      >
        {({ interpolatedDashOffset }) => (
          <Svg
            ref={node => (this.wrapperNode = node)}
            width="100%"
            height="100%"
          >
=======
      <Spring native config={springSettings} to={{ dashOffset }}>
        {interpolated => (
          <Svg width={size} height={size}>
>>>>>>> ec19d57c
            <defs>
              <linearGradient id={svgId} x1="0%" y1="100%" x2="100%" y2="0%">
                {gradientColors.map(this.renderGradientStop)}
              </linearGradient>
            </defs>
<<<<<<< HEAD
            {typeof width === 'number' &&
              typeof height === 'number' && (
                <Rect
                  ref={node => (this.shapeNode = node)}
                  x={0}
                  y={0}
                  width={width}
                  height={height}
                  rx={height / 2}
                  ry={height / 2}
                  fill="none"
                  stroke={`url(#${svgId})`}
                  strokeWidth={strokeWidth}
                  strokeLinecap="round"
                  style={{
                    strokeDasharray: `${pathLength}, ${pathLength + 1}`,
                    strokeDashoffset: interpolatedDashOffset,
                  }}
                />
              )}
=======

            <animated.ellipse
              cx={radius}
              cy={radius}
              rx={radius}
              ry={radius}
              fill="none"
              stroke={`url(#${svgId})`}
              strokeWidth={strokeWidth}
              strokeLinecap="round"
              style={{
                strokeDasharray: `
                  ${circumference},
                  ${circumference + 1}
                `,
                strokeDashoffset: interpolated.dashOffset,
              }}
            />
>>>>>>> ec19d57c
          </Svg>
        )}
      </Spring>
    );
  }
}

const Svg = styled.svg`
  overflow: visible;
  position: absolute;
  top: 0;
  left: 0;
  /* Have the animation start from the top, not the right */
  transform: rotate(-90deg);
`;

export default CircularOutline;<|MERGE_RESOLUTION|>--- conflicted
+++ resolved
@@ -25,39 +25,12 @@
   restDisplacementThreshold: 10,
 };
 
-<<<<<<< HEAD
-const springSettings = { stiffness: 150, damping: 22, precision: 5 };
-
-class RoundedOutline extends Component<Props, State> {
-  state = {
-    width: null,
-    height: null,
-    pathLength: 0,
-    finishedAllMountingSteps: false,
-  };
-
-  wrapperNode: ?HTMLElement;
-  shapeNode: any; // "SVGPathElement" (which cannot be resolved), we need "getTotalLength()"
-
-=======
 class CircularOutline extends Component<Props> {
->>>>>>> ec19d57c
   static defaultProps = {
     colors: [COLORS.purple[500], COLORS.violet[500]],
     strokeWidth: 2,
   };
 
-<<<<<<< HEAD
-  componentDidMount() {
-    // On first mount, we need to figure out how big the available area is.
-    // This will affect how large the outline is.
-    if (this.wrapperNode) {
-      const { width, height } = this.wrapperNode.getBoundingClientRect();
-
-      this.setState({ width, height });
-    }
-  }
-=======
   renderGradientStop = (
     color: string,
     index: number,
@@ -108,30 +81,15 @@
       />
     );
   };
->>>>>>> ec19d57c
 
   render() {
     const { size, colors, strokeWidth, isShown } = this.props;
 
-<<<<<<< HEAD
-        this.setState({ pathLength });
-      } else {
-        if (this.wrapperNode) {
-          const { width, height } = this.wrapperNode.getBoundingClientRect();
-
-          if (this.state.width !== width || this.state.height !== height) {
-            this.setState({ width, height });
-          }
-        }
-      }
-    }
-=======
     const svgId = `${colors.map(color => color.replace('#', '')).join('-')}`;
 
     // Yay middle-school maths
     const radius = size / 2;
     const circumference = 2 * Math.PI * radius;
->>>>>>> ec19d57c
 
     const dashOffset = isShown ? 0 : circumference;
 
@@ -145,53 +103,14 @@
     }
 
     return (
-<<<<<<< HEAD
-      <Motion
-        style={{
-          interpolatedDashOffset:
-            animateChanges && finishedAllMountingSteps
-              ? spring(dashOffset, springSettings)
-              : dashOffset,
-        }}
-      >
-        {({ interpolatedDashOffset }) => (
-          <Svg
-            ref={node => (this.wrapperNode = node)}
-            width="100%"
-            height="100%"
-          >
-=======
       <Spring native config={springSettings} to={{ dashOffset }}>
         {interpolated => (
           <Svg width={size} height={size}>
->>>>>>> ec19d57c
             <defs>
               <linearGradient id={svgId} x1="0%" y1="100%" x2="100%" y2="0%">
                 {gradientColors.map(this.renderGradientStop)}
               </linearGradient>
             </defs>
-<<<<<<< HEAD
-            {typeof width === 'number' &&
-              typeof height === 'number' && (
-                <Rect
-                  ref={node => (this.shapeNode = node)}
-                  x={0}
-                  y={0}
-                  width={width}
-                  height={height}
-                  rx={height / 2}
-                  ry={height / 2}
-                  fill="none"
-                  stroke={`url(#${svgId})`}
-                  strokeWidth={strokeWidth}
-                  strokeLinecap="round"
-                  style={{
-                    strokeDasharray: `${pathLength}, ${pathLength + 1}`,
-                    strokeDashoffset: interpolatedDashOffset,
-                  }}
-                />
-              )}
-=======
 
             <animated.ellipse
               cx={radius}
@@ -210,7 +129,6 @@
                 strokeDashoffset: interpolated.dashOffset,
               }}
             />
->>>>>>> ec19d57c
           </Svg>
         )}
       </Spring>
